--- conflicted
+++ resolved
@@ -36,27 +36,16 @@
         X = self.Z[small_index, :].astype(float) # small X
         ## X.shape = (#non_zero entries of Zs, num_treat)
         Xinv = np.linalg.inv(X.T @ X)
-        return small_index, X, Xinv
-      
-
-<<<<<<< HEAD
-    def fit(self, auto_rank = True, suggest_r = 1, spectrum_cut = 0.002, method='convex', method_non_neg=None):
-        if auto_rank:
+        return small_index, X, Xinv  
+
+    def fit(self, suggest_r=None, auto_rank=True, spectrum_cut=0.002, method='auto', method_non_neg=None):
+        if suggest_r is not None:
+            M, tau, std = self.DC_PR_with_suggested_rank(suggest_r=suggest_r, method=method, method_non_neg=method_non_neg)
+        elif auto_rank:
             M, tau, std = self.DC_PR_auto_rank(spectrum_cut=spectrum_cut, method=method, method_non_neg=method_non_neg)
         else:
-            M, tau, std = self.DC_PR_with_suggested_rank(suggest_r=suggest_r, method=method, method_non_neg=method_non_neg)
-=======
-    def fit(self, suggest_r = None, auto_rank = True, spectrum_cut = 0.002, method='auto'):
-        if suggest_r is not None:
-            #assert auto_rank == False, "suggest_r and auto_rank cannot be both True"
-            ### suggest_r will be prioritized over auto_rank
-            M, tau, std =self.DC_PR_with_suggested_rank(suggest_r=suggest_r, method=method)
-        elif auto_rank:
-            M, tau, std = self.DC_PR_auto_rank(spectrum_cut=spectrum_cut, method=method)
-        else:
             raise ValueError("Either suggest_r or auto_rank must be provided")
-        
->>>>>>> cafb53fc
+
         res = DCResult(baseline=M, tau=tau, std=std)
         return res
 
