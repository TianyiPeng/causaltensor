[tool.poetry]
name = "causaltensor"
version = "0.1.12"
description = "Package for causal inference in panels"
authors = ["Tianyi Peng <tianyipeng95@gmail.com>",
           "Arushi Jain <arushijain1154@gmail.com>"]
license = "MIT"
readme = "README.md"
homepage = "https://github.com/TianyiPeng/causaltensor"
repository = "https://github.com/TianyiPeng/causaltensor"
classifiers = [
    "License :: OSI Approved :: MIT License",
    "Programming Language :: Python",
    "Programming Language :: Python :: 3",
    "Topic :: Scientific/Engineering",
    "Intended Audience :: Science/Research",
]
keywords = ["causal", "inference", "panel", "matrix", "tensor"]

[tool.poetry.dependencies]
python = "^3.10"
numpy = "^1.18"
importlib-metadata = {version = "^3.0", python = "<=3.11"}
toolz = "^0.12.1"
matplotlib = "^3.8.0"
pandas = "^2.1.0"
<<<<<<< HEAD
scikit-learn = "^1.6.1"
=======
tqdm = "^4.67.1"
cvxpy = "^1.4.3"
cvxopt = "^1.2"

>>>>>>> cafb53fc

[tool.poetry.group.dev.dependencies]
pytest = "^8.1.1"
ipython = "^8.23.0"
build = "^1.0.3"
twine = "^5.0.0"
ipykernel = "^6.29.0"


[build-system]
requires = ["poetry-core>=1.0.0"]
build-backend = "poetry.core.masonry.api"<|MERGE_RESOLUTION|>--- conflicted
+++ resolved
@@ -24,14 +24,11 @@
 toolz = "^0.12.1"
 matplotlib = "^3.8.0"
 pandas = "^2.1.0"
-<<<<<<< HEAD
 scikit-learn = "^1.6.1"
-=======
 tqdm = "^4.67.1"
 cvxpy = "^1.4.3"
 cvxopt = "^1.2"
 
->>>>>>> cafb53fc
 
 [tool.poetry.group.dev.dependencies]
 pytest = "^8.1.1"
